{
 "cells": [
  {
   "cell_type": "markdown",
   "metadata": {},
   "source": [
    "# Deploy Trained Policy\n",
    "\n",
    "<img src=\"./media/rollout.gif\" width=\"480\" height=\"360\">\n",
    "\n",
    "Deploy trained policy in simulation."
   ]
  },
  {
   "cell_type": "code",
   "execution_count": 1,
   "metadata": {},
   "outputs": [],
   "source": [
    "from lerobot.common.datasets.lerobot_dataset import LeRobotDataset, LeRobotDatasetMetadata\n",
    "import numpy as np\n",
    "from lerobot.common.datasets.utils import write_json, serialize_dict\n",
    "from lerobot.common.policies.act.configuration_act import ACTConfig\n",
    "from lerobot.common.policies.act.modeling_act import ACTPolicy\n",
    "from lerobot.configs.types import FeatureType\n",
    "from lerobot.common.datasets.factory import resolve_delta_timestamps\n",
    "from lerobot.common.datasets.utils import dataset_to_policy_features\n",
    "import torch\n",
    "from PIL import Image\n",
    "import torchvision"
   ]
  },
  {
   "cell_type": "markdown",
   "metadata": {},
   "source": [
    "## Load Policy"
   ]
  },
  {
   "cell_type": "code",
   "execution_count": 2,
   "metadata": {},
   "outputs": [],
   "source": [
    "device = 'cuda'"
   ]
  },
  {
   "cell_type": "code",
   "execution_count": 3,
   "metadata": {},
   "outputs": [
    {
     "name": "stderr",
     "output_type": "stream",
     "text": [
      "WARNING:root:Device 'None' is not available. Switching to 'cuda'.\n"
     ]
    },
    {
     "name": "stdout",
     "output_type": "stream",
     "text": [
      "Loading weights from local directory\n"
     ]
    },
    {
     "data": {
      "text/plain": [
       "ACTPolicy(\n",
       "  (normalize_inputs): Normalize(\n",
       "    (buffer_observation_image): ParameterDict(\n",
       "        (mean): Parameter containing: [torch.cuda.FloatTensor of size 3x1x1 (cuda:0)]\n",
       "        (std): Parameter containing: [torch.cuda.FloatTensor of size 3x1x1 (cuda:0)]\n",
       "    )\n",
       "    (buffer_observation_state): ParameterDict(\n",
       "        (mean): Parameter containing: [torch.cuda.FloatTensor of size 6 (cuda:0)]\n",
       "        (std): Parameter containing: [torch.cuda.FloatTensor of size 6 (cuda:0)]\n",
       "    )\n",
       "  )\n",
       "  (normalize_targets): Normalize(\n",
       "    (buffer_action): ParameterDict(\n",
       "        (mean): Parameter containing: [torch.cuda.FloatTensor of size 7 (cuda:0)]\n",
       "        (std): Parameter containing: [torch.cuda.FloatTensor of size 7 (cuda:0)]\n",
       "    )\n",
       "  )\n",
       "  (unnormalize_outputs): Unnormalize(\n",
       "    (buffer_action): ParameterDict(\n",
       "        (mean): Parameter containing: [torch.cuda.FloatTensor of size 7 (cuda:0)]\n",
       "        (std): Parameter containing: [torch.cuda.FloatTensor of size 7 (cuda:0)]\n",
       "    )\n",
       "  )\n",
       "  (model): ACT(\n",
       "    (vae_encoder): ACTEncoder(\n",
       "      (layers): ModuleList(\n",
       "        (0-3): 4 x ACTEncoderLayer(\n",
       "          (self_attn): MultiheadAttention(\n",
       "            (out_proj): NonDynamicallyQuantizableLinear(in_features=512, out_features=512, bias=True)\n",
       "          )\n",
       "          (linear1): Linear(in_features=512, out_features=3200, bias=True)\n",
       "          (dropout): Dropout(p=0.1, inplace=False)\n",
       "          (linear2): Linear(in_features=3200, out_features=512, bias=True)\n",
       "          (norm1): LayerNorm((512,), eps=1e-05, elementwise_affine=True)\n",
       "          (norm2): LayerNorm((512,), eps=1e-05, elementwise_affine=True)\n",
       "          (dropout1): Dropout(p=0.1, inplace=False)\n",
       "          (dropout2): Dropout(p=0.1, inplace=False)\n",
       "        )\n",
       "      )\n",
       "      (norm): Identity()\n",
       "    )\n",
       "    (vae_encoder_cls_embed): Embedding(1, 512)\n",
       "    (vae_encoder_robot_state_input_proj): Linear(in_features=6, out_features=512, bias=True)\n",
       "    (vae_encoder_action_input_proj): Linear(in_features=7, out_features=512, bias=True)\n",
       "    (vae_encoder_latent_output_proj): Linear(in_features=512, out_features=64, bias=True)\n",
       "    (backbone): IntermediateLayerGetter(\n",
       "      (conv1): Conv2d(3, 64, kernel_size=(7, 7), stride=(2, 2), padding=(3, 3), bias=False)\n",
       "      (bn1): FrozenBatchNorm2d(64, eps=1e-05)\n",
       "      (relu): ReLU(inplace=True)\n",
       "      (maxpool): MaxPool2d(kernel_size=3, stride=2, padding=1, dilation=1, ceil_mode=False)\n",
       "      (layer1): Sequential(\n",
       "        (0): BasicBlock(\n",
       "          (conv1): Conv2d(64, 64, kernel_size=(3, 3), stride=(1, 1), padding=(1, 1), bias=False)\n",
       "          (bn1): FrozenBatchNorm2d(64, eps=1e-05)\n",
       "          (relu): ReLU(inplace=True)\n",
       "          (conv2): Conv2d(64, 64, kernel_size=(3, 3), stride=(1, 1), padding=(1, 1), bias=False)\n",
       "          (bn2): FrozenBatchNorm2d(64, eps=1e-05)\n",
       "        )\n",
       "        (1): BasicBlock(\n",
       "          (conv1): Conv2d(64, 64, kernel_size=(3, 3), stride=(1, 1), padding=(1, 1), bias=False)\n",
       "          (bn1): FrozenBatchNorm2d(64, eps=1e-05)\n",
       "          (relu): ReLU(inplace=True)\n",
       "          (conv2): Conv2d(64, 64, kernel_size=(3, 3), stride=(1, 1), padding=(1, 1), bias=False)\n",
       "          (bn2): FrozenBatchNorm2d(64, eps=1e-05)\n",
       "        )\n",
       "      )\n",
       "      (layer2): Sequential(\n",
       "        (0): BasicBlock(\n",
       "          (conv1): Conv2d(64, 128, kernel_size=(3, 3), stride=(2, 2), padding=(1, 1), bias=False)\n",
       "          (bn1): FrozenBatchNorm2d(128, eps=1e-05)\n",
       "          (relu): ReLU(inplace=True)\n",
       "          (conv2): Conv2d(128, 128, kernel_size=(3, 3), stride=(1, 1), padding=(1, 1), bias=False)\n",
       "          (bn2): FrozenBatchNorm2d(128, eps=1e-05)\n",
       "          (downsample): Sequential(\n",
       "            (0): Conv2d(64, 128, kernel_size=(1, 1), stride=(2, 2), bias=False)\n",
       "            (1): FrozenBatchNorm2d(128, eps=1e-05)\n",
       "          )\n",
       "        )\n",
       "        (1): BasicBlock(\n",
       "          (conv1): Conv2d(128, 128, kernel_size=(3, 3), stride=(1, 1), padding=(1, 1), bias=False)\n",
       "          (bn1): FrozenBatchNorm2d(128, eps=1e-05)\n",
       "          (relu): ReLU(inplace=True)\n",
       "          (conv2): Conv2d(128, 128, kernel_size=(3, 3), stride=(1, 1), padding=(1, 1), bias=False)\n",
       "          (bn2): FrozenBatchNorm2d(128, eps=1e-05)\n",
       "        )\n",
       "      )\n",
       "      (layer3): Sequential(\n",
       "        (0): BasicBlock(\n",
       "          (conv1): Conv2d(128, 256, kernel_size=(3, 3), stride=(2, 2), padding=(1, 1), bias=False)\n",
       "          (bn1): FrozenBatchNorm2d(256, eps=1e-05)\n",
       "          (relu): ReLU(inplace=True)\n",
       "          (conv2): Conv2d(256, 256, kernel_size=(3, 3), stride=(1, 1), padding=(1, 1), bias=False)\n",
       "          (bn2): FrozenBatchNorm2d(256, eps=1e-05)\n",
       "          (downsample): Sequential(\n",
       "            (0): Conv2d(128, 256, kernel_size=(1, 1), stride=(2, 2), bias=False)\n",
       "            (1): FrozenBatchNorm2d(256, eps=1e-05)\n",
       "          )\n",
       "        )\n",
       "        (1): BasicBlock(\n",
       "          (conv1): Conv2d(256, 256, kernel_size=(3, 3), stride=(1, 1), padding=(1, 1), bias=False)\n",
       "          (bn1): FrozenBatchNorm2d(256, eps=1e-05)\n",
       "          (relu): ReLU(inplace=True)\n",
       "          (conv2): Conv2d(256, 256, kernel_size=(3, 3), stride=(1, 1), padding=(1, 1), bias=False)\n",
       "          (bn2): FrozenBatchNorm2d(256, eps=1e-05)\n",
       "        )\n",
       "      )\n",
       "      (layer4): Sequential(\n",
       "        (0): BasicBlock(\n",
       "          (conv1): Conv2d(256, 512, kernel_size=(3, 3), stride=(2, 2), padding=(1, 1), bias=False)\n",
       "          (bn1): FrozenBatchNorm2d(512, eps=1e-05)\n",
       "          (relu): ReLU(inplace=True)\n",
       "          (conv2): Conv2d(512, 512, kernel_size=(3, 3), stride=(1, 1), padding=(1, 1), bias=False)\n",
       "          (bn2): FrozenBatchNorm2d(512, eps=1e-05)\n",
       "          (downsample): Sequential(\n",
       "            (0): Conv2d(256, 512, kernel_size=(1, 1), stride=(2, 2), bias=False)\n",
       "            (1): FrozenBatchNorm2d(512, eps=1e-05)\n",
       "          )\n",
       "        )\n",
       "        (1): BasicBlock(\n",
       "          (conv1): Conv2d(512, 512, kernel_size=(3, 3), stride=(1, 1), padding=(1, 1), bias=False)\n",
       "          (bn1): FrozenBatchNorm2d(512, eps=1e-05)\n",
       "          (relu): ReLU(inplace=True)\n",
       "          (conv2): Conv2d(512, 512, kernel_size=(3, 3), stride=(1, 1), padding=(1, 1), bias=False)\n",
       "          (bn2): FrozenBatchNorm2d(512, eps=1e-05)\n",
       "        )\n",
       "      )\n",
       "    )\n",
       "    (encoder): ACTEncoder(\n",
       "      (layers): ModuleList(\n",
       "        (0-3): 4 x ACTEncoderLayer(\n",
       "          (self_attn): MultiheadAttention(\n",
       "            (out_proj): NonDynamicallyQuantizableLinear(in_features=512, out_features=512, bias=True)\n",
       "          )\n",
       "          (linear1): Linear(in_features=512, out_features=3200, bias=True)\n",
       "          (dropout): Dropout(p=0.1, inplace=False)\n",
       "          (linear2): Linear(in_features=3200, out_features=512, bias=True)\n",
       "          (norm1): LayerNorm((512,), eps=1e-05, elementwise_affine=True)\n",
       "          (norm2): LayerNorm((512,), eps=1e-05, elementwise_affine=True)\n",
       "          (dropout1): Dropout(p=0.1, inplace=False)\n",
       "          (dropout2): Dropout(p=0.1, inplace=False)\n",
       "        )\n",
       "      )\n",
       "      (norm): Identity()\n",
       "    )\n",
       "    (decoder): ACTDecoder(\n",
       "      (layers): ModuleList(\n",
       "        (0): ACTDecoderLayer(\n",
       "          (self_attn): MultiheadAttention(\n",
       "            (out_proj): NonDynamicallyQuantizableLinear(in_features=512, out_features=512, bias=True)\n",
       "          )\n",
       "          (multihead_attn): MultiheadAttention(\n",
       "            (out_proj): NonDynamicallyQuantizableLinear(in_features=512, out_features=512, bias=True)\n",
       "          )\n",
       "          (linear1): Linear(in_features=512, out_features=3200, bias=True)\n",
       "          (dropout): Dropout(p=0.1, inplace=False)\n",
       "          (linear2): Linear(in_features=3200, out_features=512, bias=True)\n",
       "          (norm1): LayerNorm((512,), eps=1e-05, elementwise_affine=True)\n",
       "          (norm2): LayerNorm((512,), eps=1e-05, elementwise_affine=True)\n",
       "          (norm3): LayerNorm((512,), eps=1e-05, elementwise_affine=True)\n",
       "          (dropout1): Dropout(p=0.1, inplace=False)\n",
       "          (dropout2): Dropout(p=0.1, inplace=False)\n",
       "          (dropout3): Dropout(p=0.1, inplace=False)\n",
       "        )\n",
       "      )\n",
       "      (norm): LayerNorm((512,), eps=1e-05, elementwise_affine=True)\n",
       "    )\n",
       "    (encoder_robot_state_input_proj): Linear(in_features=6, out_features=512, bias=True)\n",
       "    (encoder_latent_input_proj): Linear(in_features=32, out_features=512, bias=True)\n",
       "    (encoder_img_feat_input_proj): Conv2d(512, 512, kernel_size=(1, 1), stride=(1, 1))\n",
       "    (encoder_1d_feature_pos_embed): Embedding(2, 512)\n",
       "    (encoder_cam_feat_pos_embed): ACTSinusoidalPositionEmbedding2d()\n",
       "    (decoder_pos_embed): Embedding(10, 512)\n",
       "    (action_head): Linear(in_features=512, out_features=7, bias=True)\n",
       "  )\n",
       ")"
      ]
     },
     "execution_count": 3,
     "metadata": {},
     "output_type": "execute_result"
    }
   ],
   "source": [
    "dataset_metadata = LeRobotDatasetMetadata(\"omy_pnp\", root='./demo_data')\n",
    "features = dataset_to_policy_features(dataset_metadata.features)\n",
    "output_features = {key: ft for key, ft in features.items() if ft.type is FeatureType.ACTION}\n",
    "input_features = {key: ft for key, ft in features.items() if key not in output_features}\n",
    "input_features.pop(\"observation.wrist_image\")\n",
    "# Policies are initialized with a configuration class, in this case `DiffusionConfig`. For this example,\n",
    "# we'll just use the defaults and so no arguments other than input/output features need to be passed.\n",
    "# Temporal ensemble to make smoother trajectory predictions\n",
    "cfg = ACTConfig(input_features=input_features, output_features=output_features, chunk_size= 10, n_action_steps=1, temporal_ensemble_coeff = 0.9)\n",
    "delta_timestamps = resolve_delta_timestamps(cfg, dataset_metadata)\n",
    "# We can now instantiate our policy with this config and the dataset stats.\n",
    "policy = ACTPolicy.from_pretrained('./ckpt/act_y', config = cfg, dataset_stats=dataset_metadata.stats)\n",
    "policy.to(device)"
   ]
  },
  {
   "cell_type": "markdown",
   "metadata": {},
   "source": [
    "## Load Environment"
   ]
  },
  {
   "cell_type": "code",
   "execution_count": 4,
   "metadata": {},
   "outputs": [
    {
     "name": "stdout",
     "output_type": "stream",
     "text": [
<<<<<<< HEAD
      "/home/ubuntu/projects/lerobot-mujoco-tutorial/asset/example_scene_y.xml\n",
      "['agentview', 'topview', 'sideview', 'egocentric']\n",
=======
      "\n",
      "-----------------------------------------------------------------------------\n",
>>>>>>> 632e5874
      "name:[Tabletop] dt:[0.002] HZ:[500]\n",
      " n_qpos:[24] n_qvel:[22] n_qacc:[22] n_ctrl:[10]\n",
      " integrator:[IMPLICITFAST]\n",
      "\n",
      "n_body:[21]\n",
      " [0/21] [world] mass:[0.00]kg\n",
      " [1/21] [front_object_table] mass:[1.00]kg\n",
      " [2/21] [camera] mass:[0.00]kg\n",
      " [3/21] [camera2] mass:[0.00]kg\n",
      " [4/21] [camera3] mass:[0.00]kg\n",
      " [5/21] [link1] mass:[2.06]kg\n",
      " [6/21] [link2] mass:[3.68]kg\n",
      " [7/21] [link3] mass:[2.39]kg\n",
      " [8/21] [link4] mass:[1.40]kg\n",
      " [9/21] [link5] mass:[1.40]kg\n",
      " [10/21] [link6] mass:[0.65]kg\n",
      " [11/21] [camera_center] mass:[0.00]kg\n",
      " [12/21] [tcp_link] mass:[0.32]kg\n",
      " [13/21] [rh_p12_rn_r1] mass:[0.07]kg\n",
      " [14/21] [rh_p12_rn_r2] mass:[0.02]kg\n",
      " [15/21] [rh_p12_rn_l1] mass:[0.07]kg\n",
      " [16/21] [rh_p12_rn_l2] mass:[0.02]kg\n",
      " [17/21] [body_obj_mug_5] mass:[0.00]kg\n",
      " [18/21] [object_mug_5] mass:[0.08]kg\n",
      " [19/21] [body_obj_plate_11] mass:[0.00]kg\n",
      " [20/21] [object_plate_11] mass:[0.10]kg\n",
      "body_total_mass:[13.27]kg\n",
      "\n",
      "n_geom:[83]\n",
      "geom_names:['floor', None, 'front_object_table', None, None, None, None, None, None, None, None, None, None, None, None, None, None, None, None, None, None, None, None, None, None, None, None, None, None, None, None, None, None, None, None, None, None, None, None, None, None, None, None, None, None, None, None, None, None, None, None, None, None, None, None, None, None, None, None, None, None, None, None, None, None, None, None, None, None, None, None, None, None, None, None, None, None, None, None, None, None, None, None]\n",
      "\n",
      "n_mesh:[79]\n",
      "mesh_names:['base_unit', 'link1', 'link2', 'link3', 'link4', 'link5', 'link6', 'flange', 'base', 'r1', 'r2', 'l1', 'l2', 'mug_5_normalized_0_vis', 'mug_5_normalized_collision_22._coll', 'mug_5_normalized_collision_23._coll', 'mug_5_normalized_collision_21._coll', 'mug_5_normalized_collision_20._coll', 'mug_5_normalized_collision_24._coll', 'mug_5_normalized_collision_30._coll', 'mug_5_normalized_collision_18._coll', 'mug_5_normalized_collision_19._coll', 'mug_5_normalized_collision_31._coll', 'mug_5_normalized_collision_25._coll', 'mug_5_normalized_collision_27._coll', 'mug_5_normalized_collision_26._coll', 'mug_5_normalized_collision_9._coll', 'mug_5_normalized_collision_8._coll', 'mug_5_normalized_collision_6._coll', 'mug_5_normalized_collision_7._coll', 'mug_5_normalized_collision_5._coll', 'mug_5_normalized_collision_4._coll', 'mug_5_normalized_collision_0._coll', 'mug_5_normalized_collision_1._coll', 'mug_5_normalized_collision_3._coll', 'mug_5_normalized_collision_2._coll', 'mug_5_normalized_collision_17._coll', 'mug_5_normalized_collision_16._coll', 'mug_5_normalized_collision_28._coll', 'mug_5_normalized_collision_14._coll', 'mug_5_normalized_collision_15._coll', 'mug_5_normalized_collision_29._coll', 'mug_5_normalized_collision_11._coll', 'mug_5_normalized_collision_10._coll', 'mug_5_normalized_collision_12._coll', 'mug_5_normalized_collision_13._coll', 'plate_11_normalized_0_vis', 'plate_11_normalized_collision_22._coll', 'plate_11_normalized_collision_23._coll', 'plate_11_normalized_collision_21._coll', 'plate_11_normalized_collision_20._coll', 'plate_11_normalized_collision_24._coll', 'plate_11_normalized_collision_30._coll', 'plate_11_normalized_collision_18._coll', 'plate_11_normalized_collision_19._coll', 'plate_11_normalized_collision_31._coll', 'plate_11_normalized_collision_25._coll', 'plate_11_normalized_collision_27._coll', 'plate_11_normalized_collision_26._coll', 'plate_11_normalized_collision_9._coll', 'plate_11_normalized_collision_8._coll', 'plate_11_normalized_collision_6._coll', 'plate_11_normalized_collision_7._coll', 'plate_11_normalized_collision_5._coll', 'plate_11_normalized_collision_4._coll', 'plate_11_normalized_collision_0._coll', 'plate_11_normalized_collision_1._coll', 'plate_11_normalized_collision_3._coll', 'plate_11_normalized_collision_2._coll', 'plate_11_normalized_collision_17._coll', 'plate_11_normalized_collision_16._coll', 'plate_11_normalized_collision_28._coll', 'plate_11_normalized_collision_14._coll', 'plate_11_normalized_collision_15._coll', 'plate_11_normalized_collision_29._coll', 'plate_11_normalized_collision_11._coll', 'plate_11_normalized_collision_10._coll', 'plate_11_normalized_collision_12._coll', 'plate_11_normalized_collision_13._coll']\n",
      "\n",
      "n_joint:[12]\n",
      " [0/12] [joint1] axis:[0. 0. 1.]\n",
      " [1/12] [joint2] axis:[0. 1. 0.]\n",
      " [2/12] [joint3] axis:[0. 1. 0.]\n",
      " [3/12] [joint4] axis:[0. 1. 0.]\n",
      " [4/12] [joint5] axis:[0. 0. 1.]\n",
      " [5/12] [joint6] axis:[0. 1. 0.]\n",
      " [6/12] [rh_r1] axis:[1. 0. 0.]\n",
      " [7/12] [rh_r2] axis:[-1.  0.  0.]\n",
      " [8/12] [rh_l1] axis:[-1.  0.  0.]\n",
      " [9/12] [rh_l2] axis:[1. 0. 0.]\n",
      " [10/12] [None] axis:[0. 0. 1.]\n",
      " [11/12] [None] axis:[0. 0. 1.]\n",
      "\n",
      "n_dof:[22] (=number of rows of Jacobian)\n",
      " [0/22] [None] attached joint:[joint1] body:[link1]\n",
      " [1/22] [None] attached joint:[joint2] body:[link2]\n",
      " [2/22] [None] attached joint:[joint3] body:[link3]\n",
      " [3/22] [None] attached joint:[joint4] body:[link4]\n",
      " [4/22] [None] attached joint:[joint5] body:[link5]\n",
      " [5/22] [None] attached joint:[joint6] body:[link6]\n",
      " [6/22] [None] attached joint:[rh_r1] body:[rh_p12_rn_r1]\n",
      " [7/22] [None] attached joint:[rh_r2] body:[rh_p12_rn_r2]\n",
      " [8/22] [None] attached joint:[rh_l1] body:[rh_p12_rn_l1]\n",
      " [9/22] [None] attached joint:[rh_l2] body:[rh_p12_rn_l2]\n",
      " [10/22] [None] attached joint:[None] body:[body_obj_mug_5]\n",
      " [11/22] [None] attached joint:[None] body:[body_obj_mug_5]\n",
      " [12/22] [None] attached joint:[None] body:[body_obj_mug_5]\n",
      " [13/22] [None] attached joint:[None] body:[body_obj_mug_5]\n",
      " [14/22] [None] attached joint:[None] body:[body_obj_mug_5]\n",
      " [15/22] [None] attached joint:[None] body:[body_obj_mug_5]\n",
      " [16/22] [None] attached joint:[None] body:[body_obj_plate_11]\n",
      " [17/22] [None] attached joint:[None] body:[body_obj_plate_11]\n",
      " [18/22] [None] attached joint:[None] body:[body_obj_plate_11]\n",
      " [19/22] [None] attached joint:[None] body:[body_obj_plate_11]\n",
      " [20/22] [None] attached joint:[None] body:[body_obj_plate_11]\n",
      " [21/22] [None] attached joint:[None] body:[body_obj_plate_11]\n",
      "\n",
      "Free joint information. n_free_joint:[2]\n",
      " [0/2] [None] body_name_attached:[body_obj_mug_5]\n",
      " [1/2] [None] body_name_attached:[body_obj_plate_11]\n",
      "\n",
      "Revolute joint information. n_rev_joint:[10]\n",
      " [0/10] [joint1] range:[-6.283]~[6.283]\n",
      " [1/10] [joint2] range:[-6.283]~[6.283]\n",
      " [2/10] [joint3] range:[-6.283]~[6.283]\n",
      " [3/10] [joint4] range:[-6.283]~[6.283]\n",
      " [4/10] [joint5] range:[-6.283]~[6.283]\n",
      " [5/10] [joint6] range:[-6.283]~[6.283]\n",
      " [6/10] [rh_r1] range:[0.000]~[1.100]\n",
      " [7/10] [rh_r2] range:[0.000]~[1.000]\n",
      " [8/10] [rh_l1] range:[0.000]~[1.100]\n",
      " [9/10] [rh_l2] range:[0.000]~[1.000]\n",
      "\n",
      "Prismatic joint information. n_pri_joint:[0]\n",
      "\n",
      "Control information. n_ctrl:[10]\n",
      " [0/10] [actuator_joint1] range:[-6.283]~[6.283] gear:[1.00] type:[JOINT]\n",
      " [1/10] [actuator_joint2] range:[-6.283]~[6.283] gear:[1.00] type:[JOINT]\n",
      " [2/10] [actuator_joint3] range:[-6.283]~[6.283] gear:[1.00] type:[JOINT]\n",
      " [3/10] [actuator_joint4] range:[-6.283]~[6.283] gear:[1.00] type:[JOINT]\n",
      " [4/10] [actuator_joint5] range:[-6.283]~[6.283] gear:[1.00] type:[JOINT]\n",
      " [5/10] [actuator_joint6] range:[-6.283]~[6.283] gear:[1.00] type:[JOINT]\n",
      " [6/10] [actuator_rh_r1] range:[0.000]~[1.100] gear:[1.00] type:[JOINT]\n",
      " [7/10] [actuator_rh_r2] range:[0.000]~[1.000] gear:[1.00] type:[JOINT]\n",
      " [8/10] [actuator_rh_l1] range:[0.000]~[1.100] gear:[1.00] type:[JOINT]\n",
      " [9/10] [actuator_rh_l2] range:[0.000]~[1.000] gear:[1.00] type:[JOINT]\n",
      "\n",
      "Camera information. n_cam:[4]\n",
      " [0/4] [agentview] fov:[60.0]\n",
      " [1/4] [topview] fov:[90.0]\n",
      " [2/4] [sideview] fov:[90.0]\n",
      " [3/4] [egocentric] fov:[90.0]\n",
      "\n",
      "n_sensor:[0]\n",
      "sensor_names:[]\n",
      "n_site:[6]\n",
      "site_names:['bottom_site_mug_5', 'top_site_mug_5', 'horizontal_radius_site_mug_5', 'bottom_site_plate_11', 'top_site_plate_11', 'horizontal_radius_site_plate_11']\n",
      "-----------------------------------------------------------------------------\n",
      "env:[Tabletop] reset\n",
      "env:[Tabletop] reset\n",
      "env:[Tabletop] initalize viewer\n",
      "DONE INITIALIZATION\n"
     ]
    }
   ],
   "source": [
    "from mujoco_env.y_env import SimpleEnv\n",
    "xml_path = './asset/example_scene_y.xml'\n",
    "PnPEnv = SimpleEnv(xml_path, action_type='joint_angle')"
   ]
  },
  {
   "cell_type": "markdown",
   "metadata": {},
   "source": [
    "## Roll-Out Your Policy"
   ]
  },
  {
   "cell_type": "code",
   "execution_count": 5,
   "metadata": {},
   "outputs": [
    {
     "name": "stdout",
     "output_type": "stream",
     "text": [
      "DONE INITIALIZATION\n"
     ]
    },
    {
     "name": "stderr",
     "output_type": "stream",
     "text": [
<<<<<<< HEAD
      "/tmp/ipykernel_3640040/978506407.py:30: UserWarning: Creating a tensor from a list of numpy.ndarrays is extremely slow. Please consider converting the list to a single numpy.ndarray with numpy.array() before converting to a tensor. (Triggered internally at /pytorch/torch/csrc/utils/tensor_new.cpp:254.)\n",
      "  'observation.state': torch.tensor([state]).to(device),\n"
     ]
=======
      "/tmp/ipykernel_797907/978506407.py:30: UserWarning: Creating a tensor from a list of numpy.ndarrays is extremely slow. Please consider converting the list to a single numpy.ndarray with numpy.array() before converting to a tensor. (Triggered internally at /pytorch/torch/csrc/utils/tensor_new.cpp:254.)\n",
      "  'observation.state': torch.tensor([state]).to(device),\n"
     ]
    },
    {
     "name": "stdout",
     "output_type": "stream",
     "text": [
      "Success\n",
      "DONE INITIALIZATION\n",
      "Success\n",
      "DONE INITIALIZATION\n"
     ]
>>>>>>> 632e5874
    }
   ],
   "source": [
    "step = 0\n",
    "PnPEnv.reset(seed=0)\n",
    "policy.reset()\n",
    "policy.eval()\n",
    "save_image = True\n",
    "img_transform = torchvision.transforms.ToTensor()\n",
    "while PnPEnv.env.is_viewer_alive():\n",
    "    PnPEnv.step_env()\n",
    "    if PnPEnv.env.loop_every(HZ=20):\n",
    "        # Check if the task is completed\n",
    "        success = PnPEnv.check_success()\n",
    "        if success:\n",
    "            print('Success')\n",
    "            # Reset the environment and action queue\n",
    "            policy.reset()\n",
    "            PnPEnv.reset(seed=0)\n",
    "            step = 0\n",
    "            save_image = False\n",
    "        # Get the current state of the environment\n",
    "        state = PnPEnv.get_ee_pose()\n",
    "        # Get the current image from the environment\n",
    "        image, wirst_image = PnPEnv.grab_image()\n",
    "        image = Image.fromarray(image)\n",
    "        image = image.resize((256, 256))\n",
    "        image = img_transform(image)\n",
    "        wrist_image = Image.fromarray(wirst_image)\n",
    "        wrist_image = wrist_image.resize((256, 256))\n",
    "        wrist_image = img_transform(wrist_image)\n",
    "        data = {\n",
    "            'observation.state': torch.tensor([state]).to(device),\n",
    "            'observation.image': image.unsqueeze(0).to(device),\n",
    "            'observation.wrist_image': wrist_image.unsqueeze(0).to(device),\n",
    "            'task': ['Put mug cup on the plate'],\n",
    "            'timestamp': torch.tensor([step/20]).to(device)\n",
    "        }\n",
    "        # Select an action\n",
    "        action = policy.select_action(data)\n",
    "        action = action[0].cpu().detach().numpy()\n",
    "        # Take a step in the environment\n",
    "        _ = PnPEnv.step(action)\n",
    "        PnPEnv.render()\n",
    "        step += 1\n",
    "        success = PnPEnv.check_success()\n",
    "        if success:\n",
    "            print('Success')\n",
    "            break"
   ]
  },
  {
   "cell_type": "code",
   "execution_count": null,
   "metadata": {},
   "outputs": [],
   "source": []
  },
  {
   "cell_type": "code",
   "execution_count": null,
   "metadata": {},
   "outputs": [],
   "source": []
  }
 ],
 "metadata": {
  "kernelspec": {
   "display_name": "lerobot_310",
   "language": "python",
   "name": "python3"
  },
  "language_info": {
   "codemirror_mode": {
    "name": "ipython",
    "version": 3
   },
   "file_extension": ".py",
   "mimetype": "text/x-python",
   "name": "python",
   "nbconvert_exporter": "python",
   "pygments_lexer": "ipython3",
   "version": "3.10.16"
  }
 },
 "nbformat": 4,
 "nbformat_minor": 2
}<|MERGE_RESOLUTION|>--- conflicted
+++ resolved
@@ -282,13 +282,8 @@
      "name": "stdout",
      "output_type": "stream",
      "text": [
-<<<<<<< HEAD
-      "/home/ubuntu/projects/lerobot-mujoco-tutorial/asset/example_scene_y.xml\n",
-      "['agentview', 'topview', 'sideview', 'egocentric']\n",
-=======
       "\n",
       "-----------------------------------------------------------------------------\n",
->>>>>>> 632e5874
       "name:[Tabletop] dt:[0.002] HZ:[500]\n",
       " n_qpos:[24] n_qvel:[22] n_qacc:[22] n_ctrl:[10]\n",
       " integrator:[IMPLICITFAST]\n",
@@ -438,11 +433,6 @@
      "name": "stderr",
      "output_type": "stream",
      "text": [
-<<<<<<< HEAD
-      "/tmp/ipykernel_3640040/978506407.py:30: UserWarning: Creating a tensor from a list of numpy.ndarrays is extremely slow. Please consider converting the list to a single numpy.ndarray with numpy.array() before converting to a tensor. (Triggered internally at /pytorch/torch/csrc/utils/tensor_new.cpp:254.)\n",
-      "  'observation.state': torch.tensor([state]).to(device),\n"
-     ]
-=======
       "/tmp/ipykernel_797907/978506407.py:30: UserWarning: Creating a tensor from a list of numpy.ndarrays is extremely slow. Please consider converting the list to a single numpy.ndarray with numpy.array() before converting to a tensor. (Triggered internally at /pytorch/torch/csrc/utils/tensor_new.cpp:254.)\n",
       "  'observation.state': torch.tensor([state]).to(device),\n"
      ]
@@ -456,7 +446,6 @@
       "Success\n",
       "DONE INITIALIZATION\n"
      ]
->>>>>>> 632e5874
     }
    ],
    "source": [
