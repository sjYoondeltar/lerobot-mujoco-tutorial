import os
import pyautogui
import sys
import time
import numpy as np
# import cvxpy as cp
# import shapely as sp
import matplotlib as mpl
import matplotlib.pyplot as plt
import tkinter as tk
import xml.etree.ElementTree as ET
from scipy.spatial.distance import cdist
from PIL import Image
from xml.dom import minidom
from functools import partial
from io import BytesIO
import math
<<<<<<< HEAD

# Try absolute imports first, then fallback to relative imports
try:
    from mujoco_env.transforms import t2p, rpy2r
except ImportError:
    from .transforms import t2p, rpy2r

=======
from .transforms import t2p, rpy2r
import cv2
from PIL import ImageDraw, ImageFont
>>>>>>> 632e5874
def trim_scale(x,th):
    """
        Trim scale
    """
    x         = np.copy(x)
    x_abs_max = np.abs(x).max()
    if x_abs_max > th:
        x = x*th/x_abs_max
    return x

def compute_view_params(
        camera_pos,
        target_pos,
        up_vector = np.array([0,0,1]),
    ):
    """Compute azimuth, distance, elevation, and lookat for a viewer given camera pose in 3D space.

    Args:
        camera_pos (np.ndarray): 3D array of camera position.
        target_pos (np.ndarray): 3D array of target position.
        up_vector (np.ndarray): 3D array of up vector.

    Returns:
        tuple: Tuple containing azimuth, distance, elevation, and lookat values.
    """
    # Compute camera-to-target vector and distance
    cam_to_target = target_pos - camera_pos
    distance = np.linalg.norm(cam_to_target)

    # Compute azimuth and elevation
    azimuth = np.arctan2(cam_to_target[1], cam_to_target[0])
    azimuth = np.rad2deg(azimuth) # [deg]
    elevation = np.arcsin(cam_to_target[2] / distance)
    elevation = np.rad2deg(elevation) # [deg]

    # Compute lookat point
    lookat = target_pos

    # Compute camera orientation matrix
    zaxis = cam_to_target / distance
    xaxis = np.cross(up_vector, zaxis)
    yaxis = np.cross(zaxis, xaxis)
    cam_orient = np.array([xaxis, yaxis, zaxis])

    # Return computed values
    return azimuth, distance, elevation, lookat

def get_idxs(list_query,list_domain):
    """ 
        Get corresponding indices of either two lists or ndarrays
    """
    if isinstance(list_query,list) and isinstance(list_domain,list):
        idxs = [list_query.index(item) for item in list_domain if item in list_query]
    else:
        print("[get_idxs] inputs should be 'List's.")
    return idxs

def get_idxs_contain(list_query,list_substring):
    """ 
        Get corresponding indices of either two lists 
    """
    idxs = [i for i, s in enumerate(list_query) if any(sub in s for sub in list_substring)]
    return idxs

def get_colors(n_color=10,cmap_name='gist_rainbow',alpha=1.0):
    """ 
        Get diverse colors
    """
    colors = [plt.get_cmap(cmap_name)(idx) for idx in np.linspace(0,1,n_color)]
    for idx in range(n_color):
        color = colors[idx]
        colors[idx] = color
    return colors

def sample_xyzs(n_sample=1,x_range=[0,1],y_range=[0,1],z_range=[0,1],min_dist=0.1,xy_margin=0.0):
    """
        Sample a point in three dimensional space with the minimum distance between points
    """
    xyzs = np.zeros((n_sample,3))
    for p_idx in range(n_sample):
        while True:
            x_rand = np.random.uniform(low=x_range[0]+xy_margin,high=x_range[1]-xy_margin)
            y_rand = np.random.uniform(low=y_range[0]+xy_margin,high=y_range[1]-xy_margin)
            z_rand = np.random.uniform(low=z_range[0],high=z_range[1])
            xyz = np.array([x_rand,y_rand,z_rand])
            if p_idx == 0: break
            devc = cdist(xyz.reshape((-1,3)),xyzs[:p_idx,:].reshape((-1,3)),'euclidean')
            if devc.min() > min_dist: break # minimum distance between objects
        xyzs[p_idx,:] = xyz
    return xyzs

class ObjectSpawner:
    def __init__(self, env):
        """
        env: An environment instance that provides:
            - get_body_names(prefix)
            - set_p_base_body(body_name, p)
            - set_R_base_body(body_name, R)
        """
        self.env = env

    def spawn_objects(self):
        # --- Spawn the tray ---
        # Sample tray position using the provided sampling function.
        tray_xyz = sample_xyzs(
            n_sample=1,
            x_range=[0.3, 0.7],
            y_range=[-0.35, 0.35],
            z_range=[0.82, 0.82],
            min_dist=0.1,
            xy_margin=0.00
        )[0]
        self.env.set_p_base_body(body_name='body_obj_tray_5', p=tray_xyz)
        
        # Randomly choose a tray orientation (and swap dimensions if rotated)
        if np.random.rand() > 0.5:
            # Rotate the tray by 90° about the z-axis
            self.env.set_R_base_body(body_name='body_obj_tray_5', 
                                     R=rpy2r(np.deg2rad([0, 0, 90])))

        # --- Get object names to spawn (exclude the tray) ---
        obj_names = self.env.get_body_names(prefix='body_obj_')
        if 'body_obj_tray_5' in obj_names:
            obj_names.remove('body_obj_tray_5')
        
        # List to keep track of already placed objects to avoid collisions.
        placed_positions = []
        
        # Spawn each object with a non-colliding position and random rotation.
        for name in obj_names:
            # Set x-range based on a heuristic: objects with "can" use a restricted range.
            if 'can' in name or 'bottle' in name:
                x_range = [0.5, 0.7]
                z = 0.9
            else:
                x_range = [0.3, 0.6]
                z = 0.82
            y_range = [-0.35, 0.35]

            
            # Find a position that doesn't overlap with previously placed objects.
            pos = self._get_non_colliding_position(
                placed_positions=placed_positions,
                x_range=x_range,
                y_range=y_range,
                min_dist=0.1,
                tray_xyz=tray_xyz  # Optionally avoid the tray's area if needed.
            )
            placed_positions.append(pos)
            # Set the object's position (using the same z as the tray for simplicity).
            self.env.set_p_base_body(body_name=name, p=[pos[0], pos[1], z])
            
            # Optionally, assign a random rotation.
            angle = np.random.uniform(0, 360)
            self.env.set_R_base_body(body_name=name, R=rpy2r(np.deg2rad([0, 0, angle])))

    def _get_non_colliding_position(self, placed_positions, x_range, y_range, min_dist, tray_xyz):
        """Attempts to sample a position that does not collide with already placed objects (or the tray).
           Raises a ValueError if no valid position is found after a fixed number of attempts."""
        max_attempts = 100
        tray_margin = 0.3  # Define a margin to avoid overlap with the tray center if needed.
        for attempt in range(max_attempts):
            x = np.random.uniform(x_range[0], x_range[1])
            y = np.random.uniform(y_range[0], y_range[1])
            candidate = np.array([x, y])
            
            collision = False
            # Check distance from already placed objects.
            for pos in placed_positions:
                if np.linalg.norm(candidate - np.array(pos)) < min_dist:
                    collision = True
                    break
            # Optional: check if candidate is too close to the tray's center.
            if np.linalg.norm(candidate - np.array(tray_xyz[:2])) < tray_margin:
                collision = True
            if not collision:
                return candidate
        raise ValueError("Could not find a non-colliding position after {} attempts".format(max_attempts))


def sample_xys(n_sample=1,x_range=[0,1],y_range=[0,1],min_dist=0.1,xy_margin=0.0):
    """
        Sample a point in three dimensional space with the minimum distance between points
    """
    xys = np.zeros((n_sample,2))
    for p_idx in range(n_sample):
        while True:
            x_rand = np.random.uniform(low=x_range[0]+xy_margin,high=x_range[1]-xy_margin)
            y_rand = np.random.uniform(low=y_range[0]+xy_margin,high=y_range[1]-xy_margin)
            xy = np.array([x_rand,y_rand])
            if p_idx == 0: break
            devc = cdist(xy.reshape((-1,3)),xys[:p_idx,:].reshape((-1,3)),'euclidean')
            if devc.min() > min_dist: break # minimum distance between objects
        xys[p_idx,:] = xy
    return xys

def save_png(img,png_path,verbose=False):
    """ 
        Save image
    """
    directory = os.path.dirname(png_path)
    if not os.path.exists(directory):
        os.makedirs(directory)
        if verbose:
            print ("[%s] generated."%(directory))
    # Save to png
    plt.imsave(png_path,img)
    if verbose:
        print ("[%s] saved."%(png_path))

def finite_difference_matrix(n, dt, order):
    """
    n: number of points
    dt: time interval
    order: (1=velocity, 2=acceleration, 3=jerk)
    """ 
    # Order
    if order == 1:  # velocity
        coeffs = np.array([-1, 1])
    elif order == 2:  # acceleration
        coeffs = np.array([1, -2, 1])
    elif order == 3:  # jerk
        coeffs = np.array([-1, 3, -3, 1])
    else:
        raise ValueError("Order must be 1, 2, or 3.")

    # Fill-in matrix
    mat = np.zeros((n, n))
    for i in range(n - order):
        for j, c in enumerate(coeffs):
            mat[i, i + j] = c

    # (optional) Handling boundary conditions with backward differences
    if order == 1:  # velocity
        mat[-1, -2:] = np.array([-1, 1])  # backward difference
    elif order == 2:  # acceleration
        mat[-1, -3:] = np.array([1, -2, 1])  # backward difference
        mat[-2, -3:] = np.array([1, -2, 1])  # backward difference
    elif order == 3:  # jerk
        mat[-1, -4:] = np.array([-1, 3, -3, 1])  # backward difference
        mat[-2, -4:] = np.array([-1, 3, -3, 1])  # backward difference
        mat[-3, -4:] = np.array([-1, 3, -3, 1])  # backward difference

    # Return 
    return mat / (dt ** order)

def get_A_vel_acc_jerk(n=100,dt=1e-2):
    """
        Get matrices to compute velocities, accelerations, and jerks
    """
    A_vel  = finite_difference_matrix(n,dt,order=1)
    A_acc  = finite_difference_matrix(n,dt,order=2)
    A_jerk = finite_difference_matrix(n,dt,order=3)
    return A_vel,A_acc,A_jerk

def get_idxs_closest_ndarray(ndarray_query,ndarray_domain):
    return [np.argmin(np.abs(ndarray_query-x)) for x in ndarray_domain]

def get_interp_const_vel_traj_nd(
        anchors, # [L x D]
        vel = 1.0,
        HZ  = 100,
        ord = np.inf,
    ):
    """
        Get linearly interpolated constant velocity trajectory
        Output is (times_interp,anchors_interp,times_anchor,idxs_anchor)
    """
    L = anchors.shape[0]
    D = anchors.shape[1]
    dists = np.zeros(L)
    for tick in range(L):
        if tick > 0:
            p_prev,p_curr = anchors[tick-1,:],anchors[tick,:]
            dists[tick] = np.linalg.norm(p_prev-p_curr,ord=ord)
    times_anchor = np.cumsum(dists/vel) # [L]
    L_interp     = int(times_anchor[-1]*HZ)
    times_interp = np.linspace(0,times_anchor[-1],L_interp) # [L_interp]
    anchors_interp  = np.zeros((L_interp,D)) # [L_interp x D]
    for d_idx in range(D): # for each dim
        anchors_interp[:,d_idx] = np.interp(times_interp,times_anchor,anchors[:,d_idx])
    idxs_anchor = get_idxs_closest_ndarray(times_interp,times_anchor)
    return times_interp,anchors_interp,times_anchor,idxs_anchor


def check_vel_acc_jerk_nd(
        times, # [L]
        traj, # [L x D]
        verbose = True,
        factor  = 1.0,
    ):
    """ 
        Check velocity, acceleration, jerk of n-dimensional trajectory
    """
    L,D = traj.shape[0],traj.shape[1]
    A_vel,A_acc,A_jerk = get_A_vel_acc_jerk(n=len(times),dt=times[1]-times[0])
    vel_inits,vel_finals,max_vels,max_accs,max_jerks = [],[],[],[],[]
    for d_idx in range(D):
        traj_d = traj[:,d_idx]
        vel = A_vel @ traj_d
        acc = A_acc @ traj_d
        jerk = A_jerk @ traj_d
        vel_inits.append(vel[0])
        vel_finals.append(vel[-1])
        max_vels.append(np.abs(vel).max())
        max_accs.append(np.abs(acc).max())
        max_jerks.append(np.abs(jerk).max())

    # Print
    if verbose:
        print ("Checking velocity, acceleration, and jerk of a L:[%d]xD:[%d] trajectory (factor:[%.2f])."%
               (L,D,factor))
        for d_idx in range(D):
            print (" dim:[%d/%d]: v_init:[%.2e] v_final:[%.2e] v_max:[%.2f] a_max:[%.2f] j_max:[%.2f]"%
                   (d_idx,D,
                    factor*vel_inits[d_idx],factor*vel_finals[d_idx],
                    factor*max_vels[d_idx],factor*max_accs[d_idx],factor*max_jerks[d_idx])
                )
            
    # Return
    return vel_inits,vel_finals,max_vels,max_accs,max_jerks

        
def np_uv(vec):
    """
        Get unit vector
    """
    x = np.array(vec)
    len = np.linalg.norm(x)
    if len <= 1e-6:
        return np.array([0,0,1])
    else:
        return x/len    
    
def uv_T_joi(T_joi,joi_fr,joi_to):
    """ 
        Get unit vector between to JOI poses
    """
    return np_uv(t2p(T_joi[joi_to]) - t2p(T_joi[joi_fr]))

def len_T_joi(T_joi,joi_fr,joi_to):
    """ 
        Get length between two JOI poses
    """
    return np.linalg.norm(t2p(T_joi[joi_to]) - t2p(T_joi[joi_fr]))

def get_consecutive_subarrays(array,min_element=1):
    """ 
        Get consecutive sub arrays from an array
    """
    split_points = np.where(np.diff(array) != 1)[0] + 1
    subarrays = np.split(array,split_points)    
    return [subarray for subarray in subarrays if len(subarray) >= min_element]

def load_image(image_path):
    """ 
        Load image to ndarray (unit8)
    """
    return np.array(Image.open(image_path))

def imshows(img_list,title_list,figsize=(8,2),fontsize=8):
    """ 
        Plot multiple images in a row
    """
    n_img = len(img_list)
    plt.figure(figsize=(8,2))
    for img_idx in range(n_img):
        img   = img_list[img_idx]
        title = title_list[img_idx]
        plt.subplot(1,n_img,img_idx+1)
        plt.imshow(img)
        plt.axis('off')
        plt.title(title,fontsize=fontsize)
    plt.show()
    
def depth_to_gray_img(depth,max_val=10.0):
    """
        1-channel float-type depth image to 3-channel unit8-type gray image
    """
    depth_clip = np.clip(depth,a_min=0.0,a_max=max_val) # float-type
    img = np.tile(255*depth_clip[:,:,np.newaxis]/depth_clip.max(),(1,1,3)).astype(np.uint8) # unit8-type
    return img

def get_monitor_size():
    """ 
        Get monitor size
    """
    w,h = pyautogui.size()
    return w,h
    
def get_xml_string_from_path(xml_path):
    # Parse the XML file
    tree = ET.parse(xml_path)
    
    # Get the root element of the XML
    root = tree.getroot()
    
    # Convert the ElementTree object to a string
    xml_string = ET.tostring(root, encoding='unicode', method='xml')
    
    return xml_string

def prettify(elem):
    """
        Return a pretty-printed XML string for the Element.
    """
    rough_string = ET.tostring(elem, 'utf-8')
    reparsed = minidom.parseString(rough_string)
    pretty_xml = reparsed.toprettyxml(indent="    ")
    
    # 불필요한 공백 제거 (빈 줄)
    lines = [line for line in pretty_xml.splitlines() if line.strip()]
    return "\n".join(lines)

class TicTocClass(object):
    """
        Tic toc
        tictoc = TicTocClass()
        tictoc.tic()
        ~~
        tictoc.toc()
    """
    def __init__(self,name='tictoc',print_every=1):
        """
            Initialize
        """
        self.name         = name
        self.time_start   = time.time()
        self.time_end     = time.time()
        self.print_every  = print_every
        self.time_elapsed = 0.0
        self.cnt          = 0 

    def tic(self):
        """
            Tic
        """
        self.time_start = time.time()

    def toc(self,str=None,cnt=None,print_every=None,verbose=False):
        """
            Toc
        """
        self.time_end = time.time()
        self.time_elapsed = self.time_end - self.time_start
        if print_every is not None: self.print_every = print_every
        if verbose:
            if self.time_elapsed <1.0:
                time_show = self.time_elapsed*1000.0
                time_unit = 'ms'
            elif self.time_elapsed <60.0:
                time_show = self.time_elapsed
                time_unit = 's'
            else:
                time_show = self.time_elapsed/60.0
                time_unit = 'min'
            if cnt is not None: self.cnt = cnt
            if (self.cnt % self.print_every) == 0:
                if str is None:
                    print ("%s Elapsed time:[%.2f]%s"%
                        (self.name,time_show,time_unit))
                else:
                    print ("%s Elapsed time:[%.2f]%s"%
                        (str,time_show,time_unit))
        self.cnt = self.cnt + 1
        # Return
        return self.time_elapsed
    
def sleep(sec):
    """
        Time sleep
    """
    time.sleep(sec)
    
    

def unit_vector(data, axis=None, out=None):
    """
    Returns ndarray normalized by length, i.e. eucledian norm, along axis.

    E.g.:
        >>> v0 = numpy.random.random(3)
        >>> v1 = unit_vector(v0)
        >>> numpy.allclose(v1, v0 / numpy.linalg.norm(v0))
        True

        >>> v0 = numpy.random.rand(5, 4, 3)
        >>> v1 = unit_vector(v0, axis=-1)
        >>> v2 = v0 / numpy.expand_dims(numpy.sqrt(numpy.sum(v0*v0, axis=2)), 2)
        >>> numpy.allclose(v1, v2)
        True

        >>> v1 = unit_vector(v0, axis=1)
        >>> v2 = v0 / numpy.expand_dims(numpy.sqrt(numpy.sum(v0*v0, axis=1)), 1)
        >>> numpy.allclose(v1, v2)
        True

        >>> v1 = numpy.empty((5, 4, 3), dtype=numpy.float32)
        >>> unit_vector(v0, axis=1, out=v1)
        >>> numpy.allclose(v1, v2)
        True

        >>> list(unit_vector([]))
        []

        >>> list(unit_vector([1.0]))
        [1.0]

    Args:
        data (np.array): data to normalize
        axis (None or int): If specified, determines specific axis along data to normalize
        out (None or np.array): If specified, will store computation in this variable

    Returns:
        None or np.array: If @out is not specified, will return normalized vector. Otherwise, stores the output in @out
    """
    if out is None:
        data = np.array(data, dtype=np.float32, copy=True)
        if data.ndim == 1:
            data /= math.sqrt(np.dot(data, data))
            return data
    else:
        if out is not data:
            out[:] = np.asarray(data)
        data = out
    length = np.atleast_1d(np.sum(data * data, axis))
    np.sqrt(length, length)
    if axis is not None:
        length = np.expand_dims(length, axis)
    data /= length
    if out is None:
        return data


def rotation_matrix(angle, direction, point=None):
    """
    Returns matrix to rotate about axis defined by point and direction.

    E.g.:
        >>> angle = (random.random() - 0.5) * (2*math.pi)
        >>> direc = numpy.random.random(3) - 0.5
        >>> point = numpy.random.random(3) - 0.5
        >>> R0 = rotation_matrix(angle, direc, point)
        >>> R1 = rotation_matrix(angle-2*math.pi, direc, point)
        >>> is_same_transform(R0, R1)
        True

        >>> R0 = rotation_matrix(angle, direc, point)
        >>> R1 = rotation_matrix(-angle, -direc, point)
        >>> is_same_transform(R0, R1)
        True

        >>> I = numpy.identity(4, numpy.float32)
        >>> numpy.allclose(I, rotation_matrix(math.pi*2, direc))
        True

        >>> numpy.allclose(2., numpy.trace(rotation_matrix(math.pi/2,
        ...                                                direc, point)))
        True

    Args:
        angle (float): Magnitude of rotation
        direction (np.array): (ax,ay,az) axis about which to rotate
        point (None or np.array): If specified, is the (x,y,z) point about which the rotation will occur

    Returns:
        np.array: 4x4 homogeneous matrix that includes the desired rotation
    """
    sina = math.sin(angle)
    cosa = math.cos(angle)
    direction = unit_vector(direction[:3])
    # rotation matrix around unit vector
    R = np.array(((cosa, 0.0, 0.0), (0.0, cosa, 0.0), (0.0, 0.0, cosa)), dtype=np.float32)
    R += np.outer(direction, direction) * (1.0 - cosa)
    direction *= sina
    R += np.array(
        (
            (0.0, -direction[2], direction[1]),
            (direction[2], 0.0, -direction[0]),
            (-direction[1], direction[0], 0.0),
        ),
        dtype=np.float32,
    )
    M = np.identity(4)
    M[:3, :3] = R
    if point is not None:
        # rotation not around origin
        point = np.asarray(point[:3], dtype=np.float32)
        M[:3, 3] = point - np.dot(R, point)
    return M


def add_title_to_img(img,text='Title',margin_top=30,color=(0,0,0),font_size=20,resize=True,shape=(300,300)):
    """
    Add title to image
    """
    # Resize
    img_copied = img.copy()
    if resize:
        img_copied = cv2.resize(img_copied,shape,interpolation=cv2.INTER_NEAREST)
    # Convert to PIL image
    pil_img = Image.fromarray(img_copied)# 
    width, height = pil_img.size
    new_height = margin_top + height
    # Create new image with top margin
    new_img = Image.new("RGB", (width, new_height),color=(255,255,255))
    # Paste the original image
    new_img.paste(pil_img, (0, margin_top))
    # Draw text
    draw = ImageDraw.Draw(new_img)
    font = ImageFont.load_default(size=font_size)
    bbox = draw.textbbox((0,0),text,font=font)
    # Center text
    text_width  = bbox[2] - bbox[0]
    text_height = bbox[3] - bbox[1]
    x = (width - text_width) // 2
    y = (margin_top - text_height) // 2
    # Draw text
    draw.text((x, y), text, font=font, fill=color)
    img_with_title = np.array(new_img)
    # Return
    return img_with_title<|MERGE_RESOLUTION|>--- conflicted
+++ resolved
@@ -15,19 +15,15 @@
 from functools import partial
 from io import BytesIO
 import math
-<<<<<<< HEAD
 
 # Try absolute imports first, then fallback to relative imports
 try:
     from mujoco_env.transforms import t2p, rpy2r
 except ImportError:
     from .transforms import t2p, rpy2r
-
-=======
-from .transforms import t2p, rpy2r
 import cv2
 from PIL import ImageDraw, ImageFont
->>>>>>> 632e5874
+
 def trim_scale(x,th):
     """
         Trim scale
